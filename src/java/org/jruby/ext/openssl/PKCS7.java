--- conflicted
+++ resolved
@@ -138,25 +138,16 @@
         public static IRubyObject read_smime(IRubyObject klass, IRubyObject arg) {
             BIO in = obj2bio(arg);
             BIO[] out = new BIO[]{null};
-<<<<<<< HEAD
             org.jruby.ext.openssl.impl.PKCS7 pkcs7 = null;
             try {
                 pkcs7 = new SMIME(Mime.DEFAULT).readPKCS7(in, out);
             } catch (IOException ioe) {
                 throw newPKCS7Error(klass.getRuntime(), ioe.getMessage());
+            } catch (PKCS7Exception pkcse) {
+                throw newPKCS7Exception(klass.getRuntime(), pkcse);
             }
             if (pkcs7 == null) {
                 throw newPKCS7Error(klass.getRuntime(), null);
-=======
-            org.jruby.ext.openssl.impl.PKCS7 pkcs7;
-            try {
-                pkcs7 = new SMIME(Mime.DEFAULT).readPKCS7(in, out);
-            } catch (PKCS7Exception pkcse) {
-                throw newPKCS7Exception(klass.getRuntime(), pkcse);
-            }
-            if(pkcs7 == null) {
-                throw new RaiseException(klass.getRuntime(), ((RubyModule)(((RubyModule)klass.getRuntime().getModule("OpenSSL")).getConstant("PKCS7"))).getClass("PKCS7Error"), null, false);
->>>>>>> 9e0041db
             }
             IRubyObject data = out[0] != null ? membio2str(klass.getRuntime(), out[0]) : klass.getRuntime().getNil();
             PKCS7 ret = wrap(((RubyModule)(((RubyModule)klass.getRuntime().getModule("OpenSSL")).getConstant("PKCS7"))).getClass("PKCS7"), pkcs7);
@@ -200,11 +191,14 @@
                 ? null 
                 : x509_ary2sk(certs); 
 
-            org.jruby.ext.openssl.impl.PKCS7 p7 = org.jruby.ext.openssl.impl.PKCS7.sign(x509, pkey, x509s, in, flg);
-            PKCS7 ret = wrap(((RubyModule)(((RubyModule)recv.getRuntime().getModule("OpenSSL")).getConstant("PKCS7"))).getClass("PKCS7"), p7);
-            ret.setData(data);
-
-            return ret;
+            try {
+                org.jruby.ext.openssl.impl.PKCS7 p7 = org.jruby.ext.openssl.impl.PKCS7.sign(x509, pkey, x509s, in, flg);
+                PKCS7 ret = wrap(((RubyModule)(((RubyModule)recv.getRuntime().getModule("OpenSSL")).getConstant("PKCS7"))).getClass("PKCS7"), p7);
+                ret.setData(data);
+                return ret;
+            } catch (PKCS7Exception pkcse) {
+                throw newPKCS7Exception(recv.getRuntime(), pkcse);
+            }
         }
 
         /** ossl_pkcs7_s_encrypt
@@ -235,10 +229,14 @@
             int flg = flags.isNil() ? 0 : RubyNumeric.fix2int(flags);
             byte[] in = data.convertToString().getBytes();
             List<X509AuxCertificate> x509s = x509_ary2sk(certs);
-            org.jruby.ext.openssl.impl.PKCS7 p7 = org.jruby.ext.openssl.impl.PKCS7.encrypt(x509s, in, ciph, flg);
-            PKCS7 ret = wrap(((RubyModule)(((RubyModule)recv.getRuntime().getModule("OpenSSL")).getConstant("PKCS7"))).getClass("PKCS7"), p7);
-            ret.setData(data);
-            return ret;
+            try {
+                org.jruby.ext.openssl.impl.PKCS7 p7 = org.jruby.ext.openssl.impl.PKCS7.encrypt(x509s, in, ciph, flg);
+                PKCS7 ret = wrap(((RubyModule)(((RubyModule)recv.getRuntime().getModule("OpenSSL")).getConstant("PKCS7"))).getClass("PKCS7"), p7);
+                ret.setData(data);
+                return ret;
+            } catch (PKCS7Exception pkcse) {
+                throw newPKCS7Exception(recv.getRuntime(), pkcse);
+            }
         }
     }
 
@@ -263,17 +261,18 @@
             return this;
         }
         arg = args[0];
-
         arg = OpenSSLImpl.to_der_if_possible(arg);
         BIO input = obj2bio(arg);
-        p7 = org.jruby.ext.openssl.impl.PKCS7.readPEM(input);
-        if (p7 == null) {
-            input.reset();
-            try {
+        try {
+            p7 = org.jruby.ext.openssl.impl.PKCS7.readPEM(input);
+            if (p7 == null) {
+                input.reset();
                 p7 = org.jruby.ext.openssl.impl.PKCS7.fromASN1(input);
-            } catch (IOException ioe) {
-                throw newPKCS7Error(getRuntime(), ioe.getMessage());
-            }
+            }
+        } catch (IOException ioe) {
+            throw newPKCS7Error(getRuntime(), ioe.getMessage());
+        } catch (PKCS7Exception pkcse) {
+            throw newPKCS7Exception(getRuntime(), pkcse);
         }
         setData(getRuntime().getNil());
         return this;
